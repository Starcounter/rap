# Compiled Object files, Static and Dynamic libs (Shared Objects)
*.o
*.a
*.so

# Folders
_obj
_test
scdispatch-build

# Architecture specific extensions/prefixes
*.[568vq]
[568vq].out

*.cgo1.go
*.cgo2.c
_cgo_defun.c
_cgo_gotypes.go
_cgo_export.*

_testmain.go

project.lock.json

*.exe
*.test
*.prof
<<<<<<< HEAD
*.zip
=======
*.zip

.vscode/
obj/
bin/
>>>>>>> 19bd37aa
<|MERGE_RESOLUTION|>--- conflicted
+++ resolved
@@ -25,12 +25,8 @@
 *.exe
 *.test
 *.prof
-<<<<<<< HEAD
-*.zip
-=======
 *.zip
 
 .vscode/
 obj/
-bin/
->>>>>>> 19bd37aa
+bin/